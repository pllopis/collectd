--- conflicted
+++ resolved
@@ -3011,10 +3011,8 @@
 
 EOF
 
-<<<<<<< HEAD
-# vim: set fdm=marker :
-=======
 if test "x$dependency_error" = "xyes"; then
 	AC_MSG_ERROR("Some plugins are missing dependencies - see above summary for details")
 fi
->>>>>>> 2c2e9a29
+
+# vim: set fdm=marker :