/**
 * collectd - src/amqp.c
 * Copyright (C) 2009       Sebastien Pahl
 * Copyright (C) 2010-2012  Florian Forster
 *
 * Permission is hereby granted, free of charge, to any person obtaining a
 * copy of this software and associated documentation files (the "Software"),
 * to deal in the Software without restriction, including without limitation
 * the rights to use, copy, modify, merge, publish, distribute, sublicense,
 * and/or sell copies of the Software, and to permit persons to whom the
 * Software is furnished to do so, subject to the following conditions:
 *
 * The above copyright notice and this permission notice shall be included in
 * all copies or substantial portions of the Software.
 *
 * THE SOFTWARE IS PROVIDED "AS IS", WITHOUT WARRANTY OF ANY KIND, EXPRESS OR
 * IMPLIED, INCLUDING BUT NOT LIMITED TO THE WARRANTIES OF MERCHANTABILITY,
 * FITNESS FOR A PARTICULAR PURPOSE AND NONINFRINGEMENT. IN NO EVENT SHALL THE
 * AUTHORS OR COPYRIGHT HOLDERS BE LIABLE FOR ANY CLAIM, DAMAGES OR OTHER
 * LIABILITY, WHETHER IN AN ACTION OF CONTRACT, TORT OR OTHERWISE, ARISING
 * FROM, OUT OF OR IN CONNECTION WITH THE SOFTWARE OR THE USE OR OTHER
 * DEALINGS IN THE SOFTWARE.
 *
 * Authors:
 *   Sebastien Pahl <sebastien.pahl at dotcloud.com>
 *   Florian Forster <octo at verplant.org>
 **/

#include "collectd.h"
#include "common.h"
#include "plugin.h"
#include "utils_cmd_putval.h"
#include "utils_format_json.h"
#include "utils_format_graphite.h"

#include <pthread.h>

#include <amqp.h>
#include <amqp_framing.h>

/* Defines for the delivery mode. I have no idea why they're not defined by the
 * library.. */
#define CAMQP_DM_VOLATILE   1
#define CAMQP_DM_PERSISTENT 2

#define CAMQP_FORMAT_COMMAND    1
#define CAMQP_FORMAT_JSON       2
#define CAMQP_FORMAT_GRAPHITE   3

#define CAMQP_CHANNEL 1

/*
 * Data types
 */
struct camqp_config_s
{
    _Bool   publish;
    char   *name;

    char   *host;
    int     port;
    char   *vhost;
    char   *user;
    char   *password;

    char   *exchange;
    char   *routing_key;

    /* publish only */
    uint8_t delivery_mode;
    _Bool   store_rates;
    int     format;
    /* publish & graphite format only */
    char    *prefix;
    char    *postfix;
    char    escape_char;

    /* subscribe only */
    char   *exchange_type;
    char   *queue;

    amqp_connection_state_t connection;
    pthread_mutex_t lock;
};
typedef struct camqp_config_s camqp_config_t;

/*
 * Global variables
 */
static const char *def_host       = "localhost";
static const char *def_vhost      = "/";
static const char *def_user       = "guest";
static const char *def_password   = "guest";
static const char *def_exchange   = "amq.fanout";

static pthread_t *subscriber_threads     = NULL;
static size_t     subscriber_threads_num = 0;
static _Bool      subscriber_threads_running = 1;

#define CONF(c,f) (((c)->f != NULL) ? (c)->f : def_##f)

/*
 * Functions
 */
static void camqp_close_connection (camqp_config_t *conf) /* {{{ */
{
    int sockfd;

    if ((conf == NULL) || (conf->connection == NULL))
        return;

    sockfd = amqp_get_sockfd (conf->connection);
    amqp_channel_close (conf->connection, CAMQP_CHANNEL, AMQP_REPLY_SUCCESS);
    amqp_connection_close (conf->connection, AMQP_REPLY_SUCCESS);
    amqp_destroy_connection (conf->connection);
    close (sockfd);
    conf->connection = NULL;
} /* }}} void camqp_close_connection */

static void camqp_config_free (void *ptr) /* {{{ */
{
    camqp_config_t *conf = ptr;

    if (conf == NULL)
        return;

    camqp_close_connection (conf);

    sfree (conf->name);
    sfree (conf->host);
    sfree (conf->vhost);
    sfree (conf->user);
    sfree (conf->password);
    sfree (conf->exchange);
    sfree (conf->exchange_type);
    sfree (conf->queue);
    sfree (conf->routing_key);
    sfree (conf->prefix);
    sfree (conf->postfix);


    sfree (conf);
} /* }}} void camqp_config_free */

static char *camqp_bytes_cstring (amqp_bytes_t *in) /* {{{ */
{
    char *ret;

    if ((in == NULL) || (in->bytes == NULL))
        return (NULL);

    ret = malloc (in->len + 1);
    if (ret == NULL)
        return (NULL);

    memcpy (ret, in->bytes, in->len);
    ret[in->len] = 0;

    return (ret);
} /* }}} char *camqp_bytes_cstring */

static _Bool camqp_is_error (camqp_config_t *conf) /* {{{ */
{
    amqp_rpc_reply_t r;

    r = amqp_get_rpc_reply (conf->connection);
    if (r.reply_type == AMQP_RESPONSE_NORMAL)
        return (0);

    return (1);
} /* }}} _Bool camqp_is_error */

static char *camqp_strerror (camqp_config_t *conf, /* {{{ */
        char *buffer, size_t buffer_size)
{
    amqp_rpc_reply_t r;

    r = amqp_get_rpc_reply (conf->connection);
    switch (r.reply_type)
    {
        case AMQP_RESPONSE_NORMAL:
            sstrncpy (buffer, "Success", sizeof (buffer));
            break;

        case AMQP_RESPONSE_NONE:
            sstrncpy (buffer, "Missing RPC reply type", sizeof (buffer));
            break;

        case AMQP_RESPONSE_LIBRARY_EXCEPTION:
#if HAVE_AMQP_RPC_REPLY_T_LIBRARY_ERRNO
            if (r.library_errno)
                return (sstrerror (r.library_errno, buffer, buffer_size));
#else
            if (r.library_error)
                return (sstrerror (r.library_error, buffer, buffer_size));
#endif
            else
                sstrncpy (buffer, "End of stream", sizeof (buffer));
            break;

        case AMQP_RESPONSE_SERVER_EXCEPTION:
            if (r.reply.id == AMQP_CONNECTION_CLOSE_METHOD)
            {
                amqp_connection_close_t *m = r.reply.decoded;
                char *tmp = camqp_bytes_cstring (&m->reply_text);
                ssnprintf (buffer, buffer_size, "Server connection error %d: %s",
                        m->reply_code, tmp);
                sfree (tmp);
            }
            else if (r.reply.id == AMQP_CHANNEL_CLOSE_METHOD)
            {
                amqp_channel_close_t *m = r.reply.decoded;
                char *tmp = camqp_bytes_cstring (&m->reply_text);
                ssnprintf (buffer, buffer_size, "Server channel error %d: %s",
                        m->reply_code, tmp);
                sfree (tmp);
            }
            else
            {
                ssnprintf (buffer, buffer_size, "Server error method %#"PRIx32,
                        r.reply.id);
            }
            break;

        default:
            ssnprintf (buffer, buffer_size, "Unknown reply type %i",
                    (int) r.reply_type);
    }

    return (buffer);
} /* }}} char *camqp_strerror */

#if HAVE_AMQP_RPC_REPLY_T_LIBRARY_ERRNO
static int camqp_create_exchange (camqp_config_t *conf) /* {{{ */
{
    amqp_exchange_declare_ok_t *ed_ret;

    if (conf->exchange_type == NULL)
        return (0);

    ed_ret = amqp_exchange_declare (conf->connection,
            /* channel     = */ CAMQP_CHANNEL,
            /* exchange    = */ amqp_cstring_bytes (conf->exchange),
            /* type        = */ amqp_cstring_bytes (conf->exchange_type),
            /* passive     = */ 0,
            /* durable     = */ 0,
            /* auto_delete = */ 1,
            /* arguments   = */ AMQP_EMPTY_TABLE);
    if ((ed_ret == NULL) && camqp_is_error (conf))
    {
        char errbuf[1024];
        ERROR ("amqp plugin: amqp_exchange_declare failed: %s",
                camqp_strerror (conf, errbuf, sizeof (errbuf)));
        camqp_close_connection (conf);
        return (-1);
    }

    INFO ("amqp plugin: Successfully created exchange \"%s\" "
            "with type \"%s\".",
            conf->exchange, conf->exchange_type);

    return (0);
} /* }}} int camqp_create_exchange */
#else
static int camqp_create_exchange (camqp_config_t *conf) /* {{{ */
{
    amqp_exchange_declare_ok_t *ed_ret;
    amqp_table_t argument_table;
    struct amqp_table_entry_t_ argument_table_entries[1];

    if (conf->exchange_type == NULL)
        return (0);

    /* Valid arguments: "auto_delete", "internal" */
    argument_table.num_entries = STATIC_ARRAY_SIZE (argument_table_entries);
    argument_table.entries = argument_table_entries;
    argument_table_entries[0].key = amqp_cstring_bytes ("auto_delete");
    argument_table_entries[0].value.kind = AMQP_FIELD_KIND_BOOLEAN;
    argument_table_entries[0].value.value.boolean = 1;

    ed_ret = amqp_exchange_declare (conf->connection,
            /* channel     = */ CAMQP_CHANNEL,
            /* exchange    = */ amqp_cstring_bytes (conf->exchange),
            /* type        = */ amqp_cstring_bytes (conf->exchange_type),
            /* passive     = */ 0,
            /* durable     = */ 0,
            /* arguments   = */ argument_table);
    if ((ed_ret == NULL) && camqp_is_error (conf))
    {
        char errbuf[1024];
        ERROR ("amqp plugin: amqp_exchange_declare failed: %s",
                camqp_strerror (conf, errbuf, sizeof (errbuf)));
        camqp_close_connection (conf);
        return (-1);
    }

    INFO ("amqp plugin: Successfully created exchange \"%s\" "
            "with type \"%s\".",
            conf->exchange, conf->exchange_type);

    return (0);
} /* }}} int camqp_create_exchange */
#endif

static int camqp_setup_queue (camqp_config_t *conf) /* {{{ */
{
    amqp_queue_declare_ok_t *qd_ret;
    amqp_basic_consume_ok_t *cm_ret;

    qd_ret = amqp_queue_declare (conf->connection,
            /* channel     = */ CAMQP_CHANNEL,
            /* queue       = */ (conf->queue != NULL)
            ? amqp_cstring_bytes (conf->queue)
            : AMQP_EMPTY_BYTES,
            /* passive     = */ 0,
            /* durable     = */ 0,
            /* exclusive   = */ 0,
            /* auto_delete = */ 1,
            /* arguments   = */ AMQP_EMPTY_TABLE);
    if (qd_ret == NULL)
    {
        ERROR ("amqp plugin: amqp_queue_declare failed.");
        camqp_close_connection (conf);
        return (-1);
    }

    if (conf->queue == NULL)
    {
        conf->queue = camqp_bytes_cstring (&qd_ret->queue);
        if (conf->queue == NULL)
        {
            ERROR ("amqp plugin: camqp_bytes_cstring failed.");
            camqp_close_connection (conf);
            return (-1);
        }

        INFO ("amqp plugin: Created queue \"%s\".", conf->queue);
    }
    DEBUG ("amqp plugin: Successfully created queue \"%s\".", conf->queue);

    /* bind to an exchange */
    if (conf->exchange != NULL)
    {
        amqp_queue_bind_ok_t *qb_ret;

        assert (conf->queue != NULL);
        qb_ret = amqp_queue_bind (conf->connection,
                /* channel     = */ CAMQP_CHANNEL,
                /* queue       = */ amqp_cstring_bytes (conf->queue),
                /* exchange    = */ amqp_cstring_bytes (conf->exchange),
                /* routing_key = */ (conf->routing_key != NULL)
                ? amqp_cstring_bytes (conf->routing_key)
                : AMQP_EMPTY_BYTES,
                /* arguments   = */ AMQP_EMPTY_TABLE);
        if ((qb_ret == NULL) && camqp_is_error (conf))
        {
            char errbuf[1024];
            ERROR ("amqp plugin: amqp_queue_bind failed: %s",
                    camqp_strerror (conf, errbuf, sizeof (errbuf)));
            camqp_close_connection (conf);
            return (-1);
        }

        DEBUG ("amqp plugin: Successfully bound queue \"%s\" to exchange \"%s\".",
                conf->queue, conf->exchange);
    } /* if (conf->exchange != NULL) */

    cm_ret = amqp_basic_consume (conf->connection,
            /* channel      = */ CAMQP_CHANNEL,
            /* queue        = */ amqp_cstring_bytes (conf->queue),
            /* consumer_tag = */ AMQP_EMPTY_BYTES,
            /* no_local     = */ 0,
            /* no_ack       = */ 1,
            /* exclusive    = */ 0,
            /* arguments    = */ AMQP_EMPTY_TABLE
        );
    if ((cm_ret == NULL) && camqp_is_error (conf))
    {
        char errbuf[1024];
        ERROR ("amqp plugin: amqp_basic_consume failed: %s",
                    camqp_strerror (conf, errbuf, sizeof (errbuf)));
        camqp_close_connection (conf);
        return (-1);
    }

    return (0);
} /* }}} int camqp_setup_queue */

static int camqp_connect (camqp_config_t *conf) /* {{{ */
{
    amqp_rpc_reply_t reply;
    int sockfd;
    int status;

    if (conf->connection != NULL)
        return (0);

    conf->connection = amqp_new_connection ();
    if (conf->connection == NULL)
    {
        ERROR ("amqp plugin: amqp_new_connection failed.");
        return (ENOMEM);
    }

    sockfd = amqp_open_socket (CONF(conf, host), conf->port);
    if (sockfd < 0)
    {
        char errbuf[1024];
        status = (-1) * sockfd;
        ERROR ("amqp plugin: amqp_open_socket failed: %s",
                sstrerror (status, errbuf, sizeof (errbuf)));
        amqp_destroy_connection (conf->connection);
        conf->connection = NULL;
        return (status);
    }
    amqp_set_sockfd (conf->connection, sockfd);

    reply = amqp_login (conf->connection, CONF(conf, vhost),
            /* channel max = */      0,
            /* frame max   = */ 131072,
            /* heartbeat   = */      0,
            /* authentication = */ AMQP_SASL_METHOD_PLAIN,
            CONF(conf, user), CONF(conf, password));
    if (reply.reply_type != AMQP_RESPONSE_NORMAL)
    {
        ERROR ("amqp plugin: amqp_login (vhost = %s, user = %s) failed.",
                CONF(conf, vhost), CONF(conf, user));
        amqp_destroy_connection (conf->connection);
        close (sockfd);
        conf->connection = NULL;
        return (1);
    }

    amqp_channel_open (conf->connection, /* channel = */ 1);
    /* FIXME: Is checking "reply.reply_type" really correct here? How does
     * it get set? --octo */
    if (reply.reply_type != AMQP_RESPONSE_NORMAL)
    {
        ERROR ("amqp plugin: amqp_channel_open failed.");
        amqp_connection_close (conf->connection, AMQP_REPLY_SUCCESS);
        amqp_destroy_connection (conf->connection);
        close(sockfd);
        conf->connection = NULL;
        return (1);
    }

    INFO ("amqp plugin: Successfully opened connection to vhost \"%s\" "
            "on %s:%i.", CONF(conf, vhost), CONF(conf, host), conf->port);

    status = camqp_create_exchange (conf);
    if (status != 0)
        return (status);

    if (!conf->publish)
        return (camqp_setup_queue (conf));
    return (0);
} /* }}} int camqp_connect */

static int camqp_shutdown (void) /* {{{ */
{
    size_t i;

    DEBUG ("amqp plugin: Shutting down %zu subscriber threads.",
            subscriber_threads_num);

    subscriber_threads_running = 0;
    for (i = 0; i < subscriber_threads_num; i++)
    {
        /* FIXME: Sending a signal is not very elegant here. Maybe find out how
         * to use a timeout in the thread and check for the variable in regular
         * intervals. */
        pthread_kill (subscriber_threads[i], SIGTERM);
        pthread_join (subscriber_threads[i], /* retval = */ NULL);
    }

    subscriber_threads_num = 0;
    sfree (subscriber_threads);

    DEBUG ("amqp plugin: All subscriber threads exited.");

    return (0);
} /* }}} int camqp_shutdown */

/*
 * Subscribing code
 */
static int camqp_read_body (camqp_config_t *conf, /* {{{ */
        size_t body_size, const char *content_type)
{
    char body[body_size + 1];
    char *body_ptr;
    size_t received;
    amqp_frame_t frame;
    int status;

    memset (body, 0, sizeof (body));
    body_ptr = &body[0];
    received = 0;

    while (received < body_size)
    {
        status = amqp_simple_wait_frame (conf->connection, &frame);
        if (status < 0)
        {
            char errbuf[1024];
            status = (-1) * status;
            ERROR ("amqp plugin: amqp_simple_wait_frame failed: %s",
                    sstrerror (status, errbuf, sizeof (errbuf)));
            camqp_close_connection (conf);
            return (status);
        }

        if (frame.frame_type != AMQP_FRAME_BODY)
        {
            NOTICE ("amqp plugin: Unexpected frame type: %#"PRIx8,
                    frame.frame_type);
            return (-1);
        }

        if ((body_size - received) < frame.payload.body_fragment.len)
        {
            WARNING ("amqp plugin: Body is larger than indicated by header.");
            return (-1);
        }

        memcpy (body_ptr, frame.payload.body_fragment.bytes,
                frame.payload.body_fragment.len);
        body_ptr += frame.payload.body_fragment.len;
        received += frame.payload.body_fragment.len;
    } /* while (received < body_size) */

    if (strcasecmp ("text/collectd", content_type) == 0)
    {
        status = handle_putval (stderr, body);
        if (status != 0)
            ERROR ("amqp plugin: handle_putval failed with status %i.",
                    status);
        return (status);
    }
    else if (strcasecmp ("application/json", content_type) == 0)
    {
        ERROR ("amqp plugin: camqp_read_body: Parsing JSON data has not "
                "been implemented yet. FIXME!");
        return (0);
    }
    else
    {
        ERROR ("amqp plugin: camqp_read_body: Unknown content type \"%s\".",
                content_type);
        return (EINVAL);
    }

    /* not reached */
    return (0);
} /* }}} int camqp_read_body */

static int camqp_read_header (camqp_config_t *conf) /* {{{ */
{
    int status;
    amqp_frame_t frame;
    amqp_basic_properties_t *properties;
    char *content_type;

    status = amqp_simple_wait_frame (conf->connection, &frame);
    if (status < 0)
    {
        char errbuf[1024];
        status = (-1) * status;
        ERROR ("amqp plugin: amqp_simple_wait_frame failed: %s",
                    sstrerror (status, errbuf, sizeof (errbuf)));
        camqp_close_connection (conf);
        return (status);
    }

    if (frame.frame_type != AMQP_FRAME_HEADER)
    {
        NOTICE ("amqp plugin: Unexpected frame type: %#"PRIx8,
                frame.frame_type);
        return (-1);
    }

    properties = frame.payload.properties.decoded;
    content_type = camqp_bytes_cstring (&properties->content_type);
    if (content_type == NULL)
    {
        ERROR ("amqp plugin: Unable to determine content type.");
        return (-1);
    }

    status = camqp_read_body (conf,
            (size_t) frame.payload.properties.body_size,
            content_type);

    sfree (content_type);
    return (status);
} /* }}} int camqp_read_header */

static void *camqp_subscribe_thread (void *user_data) /* {{{ */
{
    camqp_config_t *conf = user_data;
    int status;

    cdtime_t interval = plugin_get_interval ();

    while (subscriber_threads_running)
    {
        amqp_frame_t frame;

        status = camqp_connect (conf);
        if (status != 0)
        {
            struct timespec ts_interval;
            ERROR ("amqp plugin: camqp_connect failed. "
                    "Will sleep for %.3f seconds.",
<<<<<<< HEAD
                    CDTIME_T_TO_DOUBLE (interval_g));
            CDTIME_T_TO_TIMESPEC (interval_g, &ts_interval);
            nanosleep (&ts_interval, /* remaining = */ NULL);
=======
                    CDTIME_T_TO_DOUBLE (interval));
            sleep (interval);
>>>>>>> 9cb26944
            continue;
        }

        status = amqp_simple_wait_frame (conf->connection, &frame);
        if (status < 0)
        {
            struct timespec ts_interval;
            ERROR ("amqp plugin: amqp_simple_wait_frame failed. "
                    "Will sleep for %.3f seconds.",
                    CDTIME_T_TO_DOUBLE (interval));
            camqp_close_connection (conf);
<<<<<<< HEAD
            CDTIME_T_TO_TIMESPEC (interval_g, &ts_interval);
            nanosleep (&ts_interval, /* remaining = */ NULL);
=======
            sleep (interval);
>>>>>>> 9cb26944
            continue;
        }

        if (frame.frame_type != AMQP_FRAME_METHOD)
        {
            DEBUG ("amqp plugin: Unexpected frame type: %#"PRIx8,
                    frame.frame_type);
            continue;
        }

        if (frame.payload.method.id != AMQP_BASIC_DELIVER_METHOD)
        {
            DEBUG ("amqp plugin: Unexpected method id: %#"PRIx32,
                    frame.payload.method.id);
            continue;
        }

        status = camqp_read_header (conf);

        amqp_maybe_release_buffers (conf->connection);
    } /* while (subscriber_threads_running) */

    camqp_config_free (conf);
    pthread_exit (NULL);
    return (NULL);
} /* }}} void *camqp_subscribe_thread */

static int camqp_subscribe_init (camqp_config_t *conf) /* {{{ */
{
    int status;
    pthread_t *tmp;

    tmp = realloc (subscriber_threads,
            sizeof (*subscriber_threads) * (subscriber_threads_num + 1));
    if (tmp == NULL)
    {
        ERROR ("amqp plugin: realloc failed.");
        camqp_config_free (conf);
        return (ENOMEM);
    }
    subscriber_threads = tmp;
    tmp = subscriber_threads + subscriber_threads_num;
    memset (tmp, 0, sizeof (*tmp));

    status = plugin_thread_create (tmp, /* attr = */ NULL,
            camqp_subscribe_thread, conf);
    if (status != 0)
    {
        char errbuf[1024];
        ERROR ("amqp plugin: pthread_create failed: %s",
                sstrerror (status, errbuf, sizeof (errbuf)));
        camqp_config_free (conf);
        return (status);
    }

    subscriber_threads_num++;

    return (0);
} /* }}} int camqp_subscribe_init */

/*
 * Publishing code
 */
/* XXX: You must hold "conf->lock" when calling this function! */
static int camqp_write_locked (camqp_config_t *conf, /* {{{ */
        const char *buffer, const char *routing_key)
{
    amqp_basic_properties_t props;
    int status;

    status = camqp_connect (conf);
    if (status != 0)
        return (status);

    memset (&props, 0, sizeof (props));
    props._flags = AMQP_BASIC_CONTENT_TYPE_FLAG
        | AMQP_BASIC_DELIVERY_MODE_FLAG
        | AMQP_BASIC_APP_ID_FLAG;
    if (conf->format == CAMQP_FORMAT_COMMAND)
        props.content_type = amqp_cstring_bytes("text/collectd");
    else if (conf->format == CAMQP_FORMAT_JSON)
        props.content_type = amqp_cstring_bytes("application/json");
    else if (conf->format == CAMQP_FORMAT_GRAPHITE)
        props.content_type = amqp_cstring_bytes("text/graphite");
    else
        assert (23 == 42);
    props.delivery_mode = conf->delivery_mode;
    props.app_id = amqp_cstring_bytes("collectd");

    status = amqp_basic_publish(conf->connection,
                /* channel = */ 1,
                amqp_cstring_bytes(CONF(conf, exchange)),
                amqp_cstring_bytes (routing_key),
                /* mandatory = */ 0,
                /* immediate = */ 0,
                &props,
                amqp_cstring_bytes(buffer));
    if (status != 0)
    {
        ERROR ("amqp plugin: amqp_basic_publish failed with status %i.",
                status);
        camqp_close_connection (conf);
    }

    return (status);
} /* }}} int camqp_write_locked */

static int camqp_write (const data_set_t *ds, const value_list_t *vl, /* {{{ */
        user_data_t *user_data)
{
    camqp_config_t *conf = user_data->data;
    char routing_key[6 * DATA_MAX_NAME_LEN];
    char buffer[4096];
    int status;

    if ((ds == NULL) || (vl == NULL) || (conf == NULL))
        return (EINVAL);

    memset (buffer, 0, sizeof (buffer));

    if (conf->routing_key != NULL)
    {
        sstrncpy (routing_key, conf->routing_key, sizeof (routing_key));
    }
    else
    {
        size_t i;
        ssnprintf (routing_key, sizeof (routing_key), "collectd/%s/%s/%s/%s/%s",
                vl->host,
                vl->plugin, vl->plugin_instance,
                vl->type, vl->type_instance);

        /* Switch slashes (the only character forbidden by collectd) and dots
         * (the separation character used by AMQP). */
        for (i = 0; routing_key[i] != 0; i++)
        {
            if (routing_key[i] == '.')
                routing_key[i] = '/';
            else if (routing_key[i] == '/')
                routing_key[i] = '.';
        }
    }

    if (conf->format == CAMQP_FORMAT_COMMAND)
    {
        status = create_putval (buffer, sizeof (buffer), ds, vl);
        if (status != 0)
        {
            ERROR ("amqp plugin: create_putval failed with status %i.",
                    status);
            return (status);
        }
    }
    else if (conf->format == CAMQP_FORMAT_JSON)
    {
        size_t bfree = sizeof (buffer);
        size_t bfill = 0;

        format_json_initialize (buffer, &bfill, &bfree);
        format_json_value_list (buffer, &bfill, &bfree, ds, vl, conf->store_rates);
        format_json_finalize (buffer, &bfill, &bfree);
    }
    else if (conf->format == CAMQP_FORMAT_GRAPHITE)
    {
        status = format_graphite (buffer, sizeof (buffer), ds, vl,
                    conf->prefix, conf->postfix, conf->escape_char,
                    conf->store_rates);
        if (status != 0)
        {
            ERROR ("amqp plugin: format_graphite failed with status %i.",
                    status);
            return (status);
        }
    }
    else
    {
        ERROR ("amqp plugin: Invalid format (%i).", conf->format);
        return (-1);
    }

    pthread_mutex_lock (&conf->lock);
    status = camqp_write_locked (conf, buffer, routing_key);
    pthread_mutex_unlock (&conf->lock);

    return (status);
} /* }}} int camqp_write */

/*
 * Config handling
 */
static int camqp_config_set_format (oconfig_item_t *ci, /* {{{ */
        camqp_config_t *conf)
{
    char *string;
    int status;

    string = NULL;
    status = cf_util_get_string (ci, &string);
    if (status != 0)
        return (status);

    assert (string != NULL);
    if (strcasecmp ("Command", string) == 0)
        conf->format = CAMQP_FORMAT_COMMAND;
    else if (strcasecmp ("JSON", string) == 0)
        conf->format = CAMQP_FORMAT_JSON;
    else if (strcasecmp ("Graphite", string) == 0)
        conf->format = CAMQP_FORMAT_GRAPHITE;
    else
    {
        WARNING ("amqp plugin: Invalid format string: %s",
                string);
    }

    free (string);

    return (0);
} /* }}} int config_set_string */

static int camqp_config_connection (oconfig_item_t *ci, /* {{{ */
        _Bool publish)
{
    camqp_config_t *conf;
    int status;
    int i;

    conf = malloc (sizeof (*conf));
    if (conf == NULL)
    {
        ERROR ("amqp plugin: malloc failed.");
        return (ENOMEM);
    }

    /* Initialize "conf" {{{ */
    memset (conf, 0, sizeof (*conf));
    conf->publish = publish;
    conf->name = NULL;
    conf->format = CAMQP_FORMAT_COMMAND;
    conf->host = NULL;
    conf->port = 5672;
    conf->vhost = NULL;
    conf->user = NULL;
    conf->password = NULL;
    conf->exchange = NULL;
    conf->routing_key = NULL;
    /* publish only */
    conf->delivery_mode = CAMQP_DM_VOLATILE;
    conf->store_rates = 0;
    /* publish & graphite only */
    conf->prefix = NULL;
    conf->postfix = NULL;
    conf->escape_char = '_';
    /* subscribe only */
    conf->exchange_type = NULL;
    conf->queue = NULL;
    /* general */
    conf->connection = NULL;
    pthread_mutex_init (&conf->lock, /* attr = */ NULL);
    /* }}} */

    status = cf_util_get_string (ci, &conf->name);
    if (status != 0)
    {
        sfree (conf);
        return (status);
    }

    for (i = 0; i < ci->children_num; i++)
    {
        oconfig_item_t *child = ci->children + i;

        if (strcasecmp ("Host", child->key) == 0)
            status = cf_util_get_string (child, &conf->host);
        else if (strcasecmp ("Port", child->key) == 0)
        {
            status = cf_util_get_port_number (child);
            if (status > 0)
            {
                conf->port = status;
                status = 0;
            }
        }
        else if (strcasecmp ("VHost", child->key) == 0)
            status = cf_util_get_string (child, &conf->vhost);
        else if (strcasecmp ("User", child->key) == 0)
            status = cf_util_get_string (child, &conf->user);
        else if (strcasecmp ("Password", child->key) == 0)
            status = cf_util_get_string (child, &conf->password);
        else if (strcasecmp ("Exchange", child->key) == 0)
            status = cf_util_get_string (child, &conf->exchange);
        else if ((strcasecmp ("ExchangeType", child->key) == 0) && !publish)
            status = cf_util_get_string (child, &conf->exchange_type);
        else if ((strcasecmp ("Queue", child->key) == 0) && !publish)
            status = cf_util_get_string (child, &conf->queue);
        else if (strcasecmp ("RoutingKey", child->key) == 0)
            status = cf_util_get_string (child, &conf->routing_key);
        else if ((strcasecmp ("Persistent", child->key) == 0) && publish)
        {
            _Bool tmp = 0;
            status = cf_util_get_boolean (child, &tmp);
            if (tmp)
                conf->delivery_mode = CAMQP_DM_PERSISTENT;
            else
                conf->delivery_mode = CAMQP_DM_VOLATILE;
        }
        else if ((strcasecmp ("StoreRates", child->key) == 0) && publish)
            status = cf_util_get_boolean (child, &conf->store_rates);
        else if ((strcasecmp ("Format", child->key) == 0) && publish)
            status = camqp_config_set_format (child, conf);
        else if ((strcasecmp ("GraphitePrefix", child->key) == 0) && publish)
            status = cf_util_get_string (child, &conf->prefix);
        else if ((strcasecmp ("GraphitePostfix", child->key) == 0) && publish)
            status = cf_util_get_string (child, &conf->postfix);
        else if ((strcasecmp ("GraphiteEscapeChar", child->key) == 0) && publish)
        {
            char *tmp_buff = NULL;
            status = cf_util_get_string (child, &tmp_buff);
            if (strlen (tmp_buff) > 1)
                WARNING ("amqp plugin: The option \"GraphiteEscapeChar\" handles "
                        "only one character. Others will be ignored.");
            conf->escape_char = tmp_buff[0];
            sfree (tmp_buff);
        }
        else
            WARNING ("amqp plugin: Ignoring unknown "
                    "configuration option \"%s\".", child->key);

        if (status != 0)
            break;
    } /* for (i = 0; i < ci->children_num; i++) */

    if ((status == 0) && (conf->exchange == NULL))
    {
        if (conf->exchange_type != NULL)
            WARNING ("amqp plugin: The option \"ExchangeType\" was given "
                    "without the \"Exchange\" option. It will be ignored.");

        if (!publish && (conf->routing_key != NULL))
            WARNING ("amqp plugin: The option \"RoutingKey\" was given "
                    "without the \"Exchange\" option. It will be ignored.");

    }

    if (status != 0)
    {
        camqp_config_free (conf);
        return (status);
    }

    if (conf->exchange != NULL)
    {
        DEBUG ("amqp plugin: camqp_config_connection: exchange = %s;",
                conf->exchange);
    }

    if (publish)
    {
        char cbname[128];
        user_data_t ud = { conf, camqp_config_free };

        ssnprintf (cbname, sizeof (cbname), "amqp/%s", conf->name);

        status = plugin_register_write (cbname, camqp_write, &ud);
        if (status != 0)
        {
            camqp_config_free (conf);
            return (status);
        }
    }
    else
    {
        status = camqp_subscribe_init (conf);
        if (status != 0)
        {
            camqp_config_free (conf);
            return (status);
        }
    }

    return (0);
} /* }}} int camqp_config_connection */

static int camqp_config (oconfig_item_t *ci) /* {{{ */
{
    int i;

    for (i = 0; i < ci->children_num; i++)
    {
        oconfig_item_t *child = ci->children + i;

        if (strcasecmp ("Publish", child->key) == 0)
            camqp_config_connection (child, /* publish = */ 1);
        else if (strcasecmp ("Subscribe", child->key) == 0)
            camqp_config_connection (child, /* publish = */ 0);
        else
            WARNING ("amqp plugin: Ignoring unknown config option \"%s\".",
                    child->key);
    } /* for (ci->children_num) */

    return (0);
} /* }}} int camqp_config */

void module_register (void)
{
    plugin_register_complex_config ("amqp", camqp_config);
    plugin_register_shutdown ("amqp", camqp_shutdown);
} /* void module_register */

/* vim: set sw=4 sts=4 et fdm=marker : */<|MERGE_RESOLUTION|>--- conflicted
+++ resolved
@@ -612,14 +612,9 @@
             struct timespec ts_interval;
             ERROR ("amqp plugin: camqp_connect failed. "
                     "Will sleep for %.3f seconds.",
-<<<<<<< HEAD
-                    CDTIME_T_TO_DOUBLE (interval_g));
-            CDTIME_T_TO_TIMESPEC (interval_g, &ts_interval);
+                    CDTIME_T_TO_DOUBLE (interval));
+            CDTIME_T_TO_TIMESPEC (interval, &ts_interval);
             nanosleep (&ts_interval, /* remaining = */ NULL);
-=======
-                    CDTIME_T_TO_DOUBLE (interval));
-            sleep (interval);
->>>>>>> 9cb26944
             continue;
         }
 
@@ -631,12 +626,8 @@
                     "Will sleep for %.3f seconds.",
                     CDTIME_T_TO_DOUBLE (interval));
             camqp_close_connection (conf);
-<<<<<<< HEAD
-            CDTIME_T_TO_TIMESPEC (interval_g, &ts_interval);
+            CDTIME_T_TO_TIMESPEC (interval, &ts_interval);
             nanosleep (&ts_interval, /* remaining = */ NULL);
-=======
-            sleep (interval);
->>>>>>> 9cb26944
             continue;
         }
 
