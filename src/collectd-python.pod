--- conflicted
+++ resolved
@@ -611,7 +611,6 @@
 or a callback function. The identifier will be constructed in the same way as
 for the register functions.
 
-<<<<<<< HEAD
 =item B<get_dataset>(I<name>) -> I<definition>
 
 Returns the definition of a dataset specified by I<name>. I<definition> is a list
@@ -638,10 +637,7 @@
 
 =back
 
-=item B<flush>(I<plugin>[, I<timeout>][, I<identifier>]) -> None
-=======
 =item B<flush>(I<plugin[, timeout][, identifier]) -> None
->>>>>>> 4371ef7f
 
 Flush one or all plugins. I<timeout> and the specified I<identifiers> are
 passed on to the registered flush-callbacks. If omitted, the timeout defaults
