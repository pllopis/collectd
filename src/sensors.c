/**
 * collectd - src/sensors.c
 * Copyright (C) 2005-2008  Florian octo Forster
 * Copyright (C) 2006       Luboš Staněk
 *
 * This program is free software; you can redistribute it and/or modify it
 * under the terms of the GNU General Public License as published by the
 * Free Software Foundation; only version 2 of the License is applicable.
 *
 * This program is distributed in the hope that it will be useful, but
 * WITHOUT ANY WARRANTY; without even the implied warranty of
 * MERCHANTABILITY or FITNESS FOR A PARTICULAR PURPOSE.  See the GNU
 * General Public License for more details.
 *
 * You should have received a copy of the GNU General Public License along
 * with this program; if not, write to the Free Software Foundation, Inc.,
 * 51 Franklin St, Fifth Floor, Boston, MA  02110-1301 USA
 *
 * Authors:
 *   Florian octo Forster <octo at collectd.org>
 *
 *   Lubos Stanek <lubek at users.sourceforge.net> Wed Oct 27, 2006
 *   - config ExtendedSensorNaming option
 *   - precise sensor feature selection (chip-bus-address/type-feature)
 *     with ExtendedSensorNaming
 *   - more sensor features (finite list)
 *   - honor sensors.conf's ignored
 *   - config Sensor option
 *   - config IgnoreSelected option
 *
 *   Henrique de Moraes Holschuh <hmh at debian.org>
 *   - use default libsensors config file on API 0x400
 *   - config SensorConfigFile option
 **/

#include "collectd.h"

#include "common.h"
#include "plugin.h"
#include "utils_ignorelist.h"

#if defined(HAVE_SENSORS_SENSORS_H)
#include <sensors/sensors.h>
#endif

#if !defined(SENSORS_API_VERSION)
#define SENSORS_API_VERSION 0x000
#endif

static const char *config_keys[] = {"Sensor", "IgnoreSelected",
                                    "SensorConfigFile", "UseLabels"};
static int config_keys_num = STATIC_ARRAY_SIZE(config_keys);

<<<<<<< HEAD
=======
#if SENSORS_API_VERSION < 0x400
typedef struct featurelist {
  const sensors_chip_name *chip;
  const sensors_feature_data *data;
  int type;
  struct featurelist *next;
} featurelist_t;

#ifndef SENSORS_CONF_PATH
#define SENSORS_CONF_PATH "/etc/sensors.conf"
#endif
static char *conffile = SENSORS_CONF_PATH;
/* #endif SENSORS_API_VERSION < 0x400 */

#elif (SENSORS_API_VERSION >= 0x400)
>>>>>>> 27006662
typedef struct featurelist {
  const sensors_chip_name *chip;
  const sensors_feature *feature;
  const sensors_subfeature *subfeature;
  struct featurelist *next;
} featurelist_t;

<<<<<<< HEAD
static char *conffile;
static bool use_labels;

static featurelist_t *first_feature;
=======
static char *conffile = NULL;
static _Bool use_labels = 0;
#endif

static featurelist_t *first_feature = NULL;
>>>>>>> 27006662
static ignorelist_t *sensor_list;

static int sensors_config(const char *key, const char *value) {
  if (sensor_list == NULL)
    sensor_list = ignorelist_create(1);

  /* TODO: This setting exists for compatibility with old versions of
   * lm-sensors. Remove support for those ancient versions in the next
   * major release. */
  if (strcasecmp(key, "SensorConfigFile") == 0) {
    char *tmp = strdup(value);
    if (tmp != NULL) {
      sfree(conffile);
      conffile = tmp;
    }
  } else if (strcasecmp(key, "Sensor") == 0) {
    if (ignorelist_add(sensor_list, value)) {
      ERROR("sensors plugin: "
            "Cannot add value to ignorelist.");
      return 1;
    }
  } else if (strcasecmp(key, "IgnoreSelected") == 0) {
    ignorelist_set_invert(sensor_list, 1);
    if (IS_TRUE(value))
      ignorelist_set_invert(sensor_list, 0);
<<<<<<< HEAD
  } else if (strcasecmp(key, "UseLabels") == 0) {
    use_labels = IS_TRUE(value);
  } else {
=======
  }
#if (SENSORS_API_VERSION >= 0x400)
  else if (strcasecmp(key, "UseLabels") == 0) {
    use_labels = IS_TRUE(value) ? 1 : 0;
  }
#endif
  else {
>>>>>>> 27006662
    return -1;
  }

  return 0;
}

static void sensors_free_features(void) {
  featurelist_t *nextft;

  if (first_feature == NULL)
    return;

  sensors_cleanup();

  for (featurelist_t *thisft = first_feature; thisft != NULL; thisft = nextft) {
    nextft = thisft->next;
    sfree(thisft);
  }
  first_feature = NULL;
}

static int sensors_load_conf(void) {
  static int call_once;

  FILE *fh = NULL;
  featurelist_t *last_feature = NULL;

  const sensors_chip_name *chip;
  int chip_num;

  int status;

  if (call_once)
    return 0;

  call_once = 1;

  if (conffile != NULL) {
    fh = fopen(conffile, "r");
    if (fh == NULL) {
      ERROR("sensors plugin: fopen(%s) failed: %s", conffile, STRERRNO);
      return -1;
    }
  }

  status = sensors_init(fh);
  if (fh)
    fclose(fh);

  if (status != 0) {
    ERROR("sensors plugin: Cannot initialize sensors. "
          "Data will not be collected.");
    return -1;
  }

<<<<<<< HEAD
=======
#if SENSORS_API_VERSION < 0x400
  chip_num = 0;
  while ((chip = sensors_get_detected_chips(&chip_num)) != NULL) {
    int feature_num0 = 0;
    int feature_num1 = 0;

    while (42) {
      const sensors_feature_data *feature;
      int feature_type;
      featurelist_t *fl;

      feature = sensors_get_all_features(*chip, &feature_num0, &feature_num1);

      /* Check if all features have been read. */
      if (feature == NULL)
        break;

      /* "master features" only */
      if (feature->mapping != SENSORS_NO_MAPPING) {
        DEBUG("sensors plugin: sensors_load_conf: "
              "Ignoring subfeature `%s', "
              "because (feature->mapping "
              "!= SENSORS_NO_MAPPING).",
              feature->name);
        continue;
      }

      /* skip ignored in sensors.conf */
      if (sensors_get_ignored(*chip, feature->number) == 0) {
        DEBUG("sensors plugin: sensors_load_conf: "
              "Ignoring subfeature `%s', "
              "because "
              "`sensors_get_ignored' told "
              "me so.",
              feature->name);
        continue;
      }

      feature_type = sensors_feature_name_to_type(feature->name);
      if (feature_type == SENSOR_TYPE_UNKNOWN) {
        DEBUG("sensors plugin: sensors_load_conf: "
              "Ignoring subfeature `%s', "
              "because its type is "
              "unknown.",
              feature->name);
        continue;
      }

      fl = calloc(1, sizeof(*fl));
      if (fl == NULL) {
        ERROR("sensors plugin: calloc failed.");
        continue;
      }

      fl->chip = chip;
      fl->data = feature;
      fl->type = feature_type;

      if (first_feature == NULL)
        first_feature = fl;
      else
        last_feature->next = fl;
      last_feature = fl;
    } /* while sensors_get_all_features */
  }   /* while sensors_get_detected_chips */
/* #endif SENSORS_API_VERSION < 0x400 */

#elif (SENSORS_API_VERSION >= 0x400)
>>>>>>> 27006662
  chip_num = 0;
  while ((chip = sensors_get_detected_chips(NULL, &chip_num)) != NULL) {
    const sensors_feature *feature;
    int feature_num = 0;

    while ((feature = sensors_get_features(chip, &feature_num)) != NULL) {
      const sensors_subfeature *subfeature;
      int subfeature_num = 0;

      /* Only handle voltage, fanspeeds and temperatures */
      if ((feature->type != SENSORS_FEATURE_IN) &&
          (feature->type != SENSORS_FEATURE_FAN) &&
          (feature->type != SENSORS_FEATURE_TEMP) &&
#if SENSORS_API_VERSION >= 0x402
          (feature->type != SENSORS_FEATURE_CURR) &&
#endif
#if SENSORS_API_VERSION >= 0x431
          (feature->type != SENSORS_FEATURE_HUMIDITY) &&
#endif
          (feature->type != SENSORS_FEATURE_POWER)) {
        DEBUG("sensors plugin: sensors_load_conf: "
              "Ignoring feature `%s', "
              "because its type is not "
              "supported.",
              feature->name);
        continue;
      }

      while ((subfeature = sensors_get_all_subfeatures(
                  chip, feature, &subfeature_num)) != NULL) {
        featurelist_t *fl;

        if ((subfeature->type != SENSORS_SUBFEATURE_IN_INPUT) &&
            (subfeature->type != SENSORS_SUBFEATURE_FAN_INPUT) &&
            (subfeature->type != SENSORS_SUBFEATURE_TEMP_INPUT) &&
#if SENSORS_API_VERSION >= 0x402
            (subfeature->type != SENSORS_SUBFEATURE_CURR_INPUT) &&
#endif
#if SENSORS_API_VERSION >= 0x431
            (subfeature->type != SENSORS_SUBFEATURE_HUMIDITY_INPUT) &&
#endif
            (subfeature->type != SENSORS_SUBFEATURE_POWER_INPUT))
          continue;

        fl = calloc(1, sizeof(*fl));
        if (fl == NULL) {
          ERROR("sensors plugin: calloc failed.");
          continue;
        }

        fl->chip = chip;
        fl->feature = feature;
        fl->subfeature = subfeature;

        if (first_feature == NULL)
          first_feature = fl;
        else
          last_feature->next = fl;
        last_feature = fl;
      } /* while (subfeature) */
    }   /* while (feature) */
  }     /* while (chip) */
<<<<<<< HEAD
=======
#endif /* (SENSORS_API_VERSION >= 0x400) */
>>>>>>> 27006662

  if (first_feature == NULL) {
    sensors_cleanup();
    INFO("sensors plugin: lm_sensors reports no "
         "features. Data will not be collected.");
    return -1;
  }

  return 0;
} /* int sensors_load_conf */

static int sensors_shutdown(void) {
  sensors_free_features();
  ignorelist_free(sensor_list);

  return 0;
} /* int sensors_shutdown */

static void sensors_submit(const char *plugin_instance, const char *type,
                           const char *type_instance, double value) {
  char match_key[1024];
  int status;

  value_list_t vl = VALUE_LIST_INIT;

  status = snprintf(match_key, sizeof(match_key), "%s/%s-%s", plugin_instance,
                    type, type_instance);
  if (status < 1)
    return;

  if (sensor_list != NULL) {
    DEBUG("sensors plugin: Checking ignorelist for `%s'", match_key);
    if (ignorelist_match(sensor_list, match_key))
      return;
  }

  vl.values = &(value_t){.gauge = value};
  vl.values_len = 1;

  sstrncpy(vl.plugin, "sensors", sizeof(vl.plugin));
  sstrncpy(vl.plugin_instance, plugin_instance, sizeof(vl.plugin_instance));
  sstrncpy(vl.type, type, sizeof(vl.type));
  sstrncpy(vl.type_instance, type_instance, sizeof(vl.type_instance));

  plugin_dispatch_values(&vl);
} /* void sensors_submit */

static int sensors_read(void) {
  if (sensors_load_conf() != 0)
    return -1;

<<<<<<< HEAD
=======
#if SENSORS_API_VERSION < 0x400
  for (featurelist_t *fl = first_feature; fl != NULL; fl = fl->next) {
    double value;
    int status;
    char plugin_instance[DATA_MAX_NAME_LEN];
    char type_instance[DATA_MAX_NAME_LEN];

    status = sensors_get_feature(*fl->chip, fl->data->number, &value);
    if (status < 0)
      continue;

    status = sensors_snprintf_chip_name(plugin_instance,
                                        sizeof(plugin_instance), fl->chip);
    if (status < 0)
      continue;

    sstrncpy(type_instance, fl->data->name, sizeof(type_instance));

    sensors_submit(plugin_instance, sensor_type_name_map[fl->type],
                   type_instance, value);
  } /* for fl = first_feature .. NULL */
/* #endif SENSORS_API_VERSION < 0x400 */

#elif (SENSORS_API_VERSION >= 0x400)
>>>>>>> 27006662
  for (featurelist_t *fl = first_feature; fl != NULL; fl = fl->next) {
    double value;
    int status;
    char plugin_instance[DATA_MAX_NAME_LEN];
    char type_instance[DATA_MAX_NAME_LEN];
    char *sensor_label;
    const char *type;

    status = sensors_get_value(fl->chip, fl->subfeature->number, &value);
    if (status < 0)
      continue;

    status = sensors_snprintf_chip_name(plugin_instance,
                                        sizeof(plugin_instance), fl->chip);
    if (status < 0)
      continue;

    if (use_labels) {
      sensor_label = sensors_get_label(fl->chip, fl->feature);
      sstrncpy(type_instance, sensor_label, sizeof(type_instance));
      free(sensor_label);
    } else {
      sstrncpy(type_instance, fl->feature->name, sizeof(type_instance));
    }

    if (fl->feature->type == SENSORS_FEATURE_IN)
      type = "voltage";
    else if (fl->feature->type == SENSORS_FEATURE_FAN)
      type = "fanspeed";
    else if (fl->feature->type == SENSORS_FEATURE_TEMP)
      type = "temperature";
    else if (fl->feature->type == SENSORS_FEATURE_POWER)
      type = "power";
#if SENSORS_API_VERSION >= 0x402
    else if (fl->feature->type == SENSORS_FEATURE_CURR)
      type = "current";
#endif
#if SENSORS_API_VERSION >= 0x431
    else if (fl->feature->type == SENSORS_FEATURE_HUMIDITY)
      type = "humidity";
#endif
    else
      continue;

    sensors_submit(plugin_instance, type, type_instance, value);
  } /* for fl = first_feature .. NULL */
<<<<<<< HEAD
=======
#endif /* (SENSORS_API_VERSION >= 0x400) */
>>>>>>> 27006662

  return 0;
} /* int sensors_read */

void module_register(void) {
  plugin_register_config("sensors", sensors_config, config_keys,
                         config_keys_num);
  plugin_register_read("sensors", sensors_read);
  plugin_register_shutdown("sensors", sensors_shutdown);
} /* void module_register */<|MERGE_RESOLUTION|>--- conflicted
+++ resolved
@@ -51,8 +51,6 @@
                                     "SensorConfigFile", "UseLabels"};
 static int config_keys_num = STATIC_ARRAY_SIZE(config_keys);
 
-<<<<<<< HEAD
-=======
 #if SENSORS_API_VERSION < 0x400
 typedef struct featurelist {
   const sensors_chip_name *chip;
@@ -68,7 +66,6 @@
 /* #endif SENSORS_API_VERSION < 0x400 */
 
 #elif (SENSORS_API_VERSION >= 0x400)
->>>>>>> 27006662
 typedef struct featurelist {
   const sensors_chip_name *chip;
   const sensors_feature *feature;
@@ -76,18 +73,11 @@
   struct featurelist *next;
 } featurelist_t;
 
-<<<<<<< HEAD
 static char *conffile;
 static bool use_labels;
+#endif
 
 static featurelist_t *first_feature;
-=======
-static char *conffile = NULL;
-static _Bool use_labels = 0;
-#endif
-
-static featurelist_t *first_feature = NULL;
->>>>>>> 27006662
 static ignorelist_t *sensor_list;
 
 static int sensors_config(const char *key, const char *value) {
@@ -113,19 +103,13 @@
     ignorelist_set_invert(sensor_list, 1);
     if (IS_TRUE(value))
       ignorelist_set_invert(sensor_list, 0);
-<<<<<<< HEAD
-  } else if (strcasecmp(key, "UseLabels") == 0) {
-    use_labels = IS_TRUE(value);
-  } else {
-=======
   }
 #if (SENSORS_API_VERSION >= 0x400)
   else if (strcasecmp(key, "UseLabels") == 0) {
-    use_labels = IS_TRUE(value) ? 1 : 0;
+    use_labels = IS_TRUE(value);
   }
 #endif
   else {
->>>>>>> 27006662
     return -1;
   }
 
@@ -181,8 +165,6 @@
     return -1;
   }
 
-<<<<<<< HEAD
-=======
 #if SENSORS_API_VERSION < 0x400
   chip_num = 0;
   while ((chip = sensors_get_detected_chips(&chip_num)) != NULL) {
@@ -251,7 +233,6 @@
 /* #endif SENSORS_API_VERSION < 0x400 */
 
 #elif (SENSORS_API_VERSION >= 0x400)
->>>>>>> 27006662
   chip_num = 0;
   while ((chip = sensors_get_detected_chips(NULL, &chip_num)) != NULL) {
     const sensors_feature *feature;
@@ -314,10 +295,7 @@
       } /* while (subfeature) */
     }   /* while (feature) */
   }     /* while (chip) */
-<<<<<<< HEAD
-=======
 #endif /* (SENSORS_API_VERSION >= 0x400) */
->>>>>>> 27006662
 
   if (first_feature == NULL) {
     sensors_cleanup();
@@ -369,8 +347,6 @@
   if (sensors_load_conf() != 0)
     return -1;
 
-<<<<<<< HEAD
-=======
 #if SENSORS_API_VERSION < 0x400
   for (featurelist_t *fl = first_feature; fl != NULL; fl = fl->next) {
     double value;
@@ -395,7 +371,6 @@
 /* #endif SENSORS_API_VERSION < 0x400 */
 
 #elif (SENSORS_API_VERSION >= 0x400)
->>>>>>> 27006662
   for (featurelist_t *fl = first_feature; fl != NULL; fl = fl->next) {
     double value;
     int status;
@@ -442,10 +417,7 @@
 
     sensors_submit(plugin_instance, type, type_instance, value);
   } /* for fl = first_feature .. NULL */
-<<<<<<< HEAD
-=======
 #endif /* (SENSORS_API_VERSION >= 0x400) */
->>>>>>> 27006662
 
   return 0;
 } /* int sensors_read */
